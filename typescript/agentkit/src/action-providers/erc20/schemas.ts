--- conflicted
+++ resolved
@@ -39,6 +39,29 @@
   .describe("Instructions for getting wallet balance");
 
 /**
+ * Input schema for approve action.
+ */
+export const ApproveSchema = z
+  .object({
+    amount: z.custom<bigint>().describe("The amount to approve"),
+    contractAddress: z.string().describe("The contract address of the token"),
+    spender: z.string().describe("The address to approve spending for"),
+  })
+  .strip()
+  .describe("Instructions for approving token spending");
+
+/**
+ * Input schema for allowance action.
+ */
+export const AllowanceSchema = z
+  .object({
+    contractAddress: z.string().describe("The contract address of the token"),
+    spender: z.string().describe("The address to check allowance for"),
+  })
+  .strip()
+  .describe("Instructions for checking token allowance");
+
+/**
  * Input schema for get token address action.
  */
 export const GetTokenAddressSchema = z
@@ -51,23 +74,4 @@
       .describe("The token symbol (e.g., USDC, WETH, DEGEN)"),
   })
   .strip()
-<<<<<<< HEAD
-  .describe("Instructions for getting wallet balance");
-export const ApproveSchema = z
-  .object({
-    amount: z.custom<bigint>().describe("The amount to approve"),
-    contractAddress: z.string().describe("The contract address of the token"),
-    spender: z.string().describe("The address to approve spending for"),
-  })
-  .strip()
-  .describe("Instructions for approving token spending");
-export const AllowanceSchema = z
-  .object({
-    contractAddress: z.string().describe("The contract address of the token"),
-    spender: z.string().describe("The address to check allowance for"),
-  })
-  .strip()
-  .describe("Instructions for checking token allowance");
-=======
-  .describe("Instructions for getting a token's contract address by symbol");
->>>>>>> 35668cfe
+  .describe("Instructions for getting a token's contract address by symbol");